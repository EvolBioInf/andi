--- conflicted
+++ resolved
@@ -1,11 +1,7 @@
-<<<<<<< HEAD
-SUBDIRS = . src docs test
-=======
 ACLOCAL_AMFLAGS = ${ACLOCAL_FLAGS} -I m4
 AM_DISTCHECK_CONFIGURE_FLAGS="--enable-unit-tests"
->>>>>>> cec5fd2f
 
-SUBDIRS = . libs/RMQ src docs
+SUBDIRS = . src docs
 
 # Conditionaly build the tests
 if BUILD_TESTS
