[![Build Status](https://travis-ci.org/EvolBioInf/andi.svg?branch=master)](https://travis-ci.org/EvolBioInf/andi) [![Coverage Status](https://coveralls.io/repos/EvolBioInf/andi/badge.svg?branch=master)](https://coveralls.io/r/EvolBioInf/andi?branch=master)

# About

This is the `andi` program for estimating the evolutionary distance between closely related genomes. These distances can be used to rapidly infer phylogenies for big sets of genomes. Because `andi` does not compute full alignments, it is so efficient that it scales even up to thousands of bacterial genomes.

This readme covers all necessary instructions for the impatient to get `andi` up and running. For extensive instructions please consult the [manual](andi-manual.pdf).


# Build Instructions

For the latest [stable release](https://github.com/EvolBioInf/andi/releases) of `andi` download the tar ball. If you'd like to contribute to this software, feel free to create a fork of our [git repository](https://github.com/EvolBioInf/andi) and send pull requests.


## Prerequisites

<<<<<<< HEAD
This program has the following external dependencies: [libdivsufsort](https://code.google.com/p/libdivsufsort/) and the [GSL](https://www.gnu.org/software/gsl/). Please make sure you installed both before attempting a build. If you did get the source, not as a tarball, but straight from the git repository, you will also need the autotools. Run `autoreconf -i` to generate the configure script and continue with the next step.
=======
This program has the following external dependency: [libdivsufsort](https://github.com/y-256/libdivsufsort). Please make sure you installed `libdivsufsort` before attempting a build. If you did get the source, not as a tarball, but straight from the git repository, you will also need the autotools. Run `autoreconf -i` to generate the configure script and continue with the next step.
>>>>>>> b72748bf


## Compiling

Assuming you have installed all prerequisites, building is as easy as follows.

	$ ./configure
	$ make
	$ make install

Excessive build instructions are located in `INSTALL`. If the build was successful you can get the usage instructions via `--help` or the man page.

	$ andi --help
	$ man andi

You can simply use `andi` with your genomes in `FASTA` format.

	$ andi S1.fasta S2.fasta
	2
	S1     0.0  0.1
	s2     0.1  0.0

From this distance matrix the phylogeny can be inferred via neighbor-joining. Check the [manual](andi-manual.pdf) for a more thorough description.


# Links and Additional Resources

The release of this software is accompanied by a paper from [Haubold et al.](http://bioinformatics.oxfordjournals.org/content/31/8/1169). It explains the used *anchor distance* strategy in great detail. The `maf2phy.awk` script used in the validation process is located under `scripts`. Simulations were done using our own [simK](http://guanine.evolbio.mpg.de/bioBox/) tool.

## Data Sets

1. 29. E. coli strains: [data](http://guanine.evolbio.mpg.de/andi/eco29.fasta.gz)
2. 109 E. coli ST131 strains ([paper](http://www.pnas.org/content/early/2014/03/28/1322678111.abstract)): 
	* [99 newly sequenced strains](https://github.com/BeatsonLab-MicrobialGenomics/ST131_99)
	* [10 previously published strains](http://guanine.evolbio.mpg.de/andi/st131_extra.tgz)
3. 3085 Streptococcus pneumoniae strains ([paper](http://www.nature.com/ng/journal/v46/n3/full/ng.2895.html)): ftp://ftp.sanger.ac.uk/pub/pathogens/Streptococcus/pneumoniae/Maela_assemblies.tgz

## License

Copyright © 2014, 2015 Fabian Klötzl  
License GPLv3+: GNU GPL version 3 or later.

This is free software: you are free to change and redistribute it. There is NO WARRANTY, to the extent permitted by law. The full license text is available at <http://gnu.org/licenses/gpl.html>.

Some files may be licensed differently.

## Contact

In case of bugs or unexpected errors don't hesitate to send me a mail: kloetzl@evolbio.mpg.de<|MERGE_RESOLUTION|>--- conflicted
+++ resolved
@@ -14,11 +14,7 @@
 
 ## Prerequisites
 
-<<<<<<< HEAD
 This program has the following external dependencies: [libdivsufsort](https://code.google.com/p/libdivsufsort/) and the [GSL](https://www.gnu.org/software/gsl/). Please make sure you installed both before attempting a build. If you did get the source, not as a tarball, but straight from the git repository, you will also need the autotools. Run `autoreconf -i` to generate the configure script and continue with the next step.
-=======
-This program has the following external dependency: [libdivsufsort](https://github.com/y-256/libdivsufsort). Please make sure you installed `libdivsufsort` before attempting a build. If you did get the source, not as a tarball, but straight from the git repository, you will also need the autotools. Run `autoreconf -i` to generate the configure script and continue with the next step.
->>>>>>> b72748bf
 
 
 ## Compiling
