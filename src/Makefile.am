--- conflicted
+++ resolved
@@ -10,9 +10,5 @@
 andi_LDADD = $(PSUFSORT)
 
 .PHONY: perf
-<<<<<<< HEAD
-perf: CFLAGS= -g -O3 -ggdb
-=======
-perf: CXXFLAGS+= -g -O3 -ggdb
->>>>>>> 2034a8c5
+perf: CFLAGS+= -g -O3 -ggdb
 perf: andi