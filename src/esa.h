--- conflicted
+++ resolved
@@ -6,15 +6,8 @@
 #ifndef _ESA_H_
 #define _ESA_H_
 
-<<<<<<< HEAD
-#include <divsufsort.h>
-=======
-
-#include <RMQ.hpp>
-#include <RMQ_n_1_improved.hpp>
-
->>>>>>> 0c98b738
 #include "sequence.h"
+#include "config.h"
 
 #ifdef HAVE_LIBDIVSUFSORT
 # include <divsufsort.h>
@@ -22,7 +15,7 @@
 
 #include <string>
 #include <vector>
-std::vector<int> psufsort(const std::string& T);
+extern std::vector<int> psufsort(const std::string& T);
 
 typedef int saidx_t;
 
