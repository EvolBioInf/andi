--- conflicted
+++ resolved
@@ -48,25 +48,15 @@
 	saidx_t *LCP;
 	/** The length of the string S. */
 	saidx_t len;
-<<<<<<< HEAD
-	lcp_inter_t *rmq_cache;
-	saidx_t *CLD;
-} esa_t;
-
-lcp_inter_t get_match( const esa_t *C, const char *query, size_t qlen);
-lcp_inter_t get_match_cached( const esa_t *C, const char *query, size_t qlen);
-=======
-	/** A reference to an object for range minimum queries. */
-	RMQ *rmq_lcp;
 	/** A cache for lcp-intervals */
 	lcp_inter_t *cache;
 	/** The FVC array holds the character after the LCP. */
 	char *FVC;
+	saidx_t *CLD;
 } esa_t;
 
 lcp_inter_t get_match_cached( const esa_t *C, const char *query, size_t qlen);
 lcp_inter_t get_match( const esa_t *C, const char *query, size_t qlen);
->>>>>>> cec5fd2f
 int esa_init( esa_t *C, seq_t *S);
 void esa_free( esa_t *C);
 
