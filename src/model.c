--- conflicted
+++ resolved
@@ -158,13 +158,9 @@
  * @brief Given an anchor, classify nucleotides.
  *
  * For anchors we already know that the nucleotides of the subject and the query
-<<<<<<< HEAD
- * are equal. Thus only one sequence has to be analysed.
-=======
  * are equal. Thus only one sequence has to be analysed. Most models don't
  * actually care about the individual nucleotides as long as they are equal in
  * the two sequences. For these models, we just assume equal distribution.
->>>>>>> 6c2f5330
  *
  * @param MM - The mutation matrix
  * @param S - The subject
@@ -194,11 +190,8 @@
 			continue;
 		}
 
-<<<<<<< HEAD
-=======
 		// The four canonical nucleotides can be uniquely identified by the bits
 		// 0x6: A -> 0, C → 1, G → 3, T → 2. Thus the order below is changed.
->>>>>>> 6c2f5330
 		local_counts[(s >> 1) & 3]++;
 	}
 
