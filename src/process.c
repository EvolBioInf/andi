--- conflicted
+++ resolved
@@ -345,21 +345,9 @@
 			"These were automatically stripped to ensure correct results.");
 	}
 
-<<<<<<< HEAD
-	data_t *M = NULL;
-	
-	if( FLAGS & F_VERBOSE || BOOTSTRAP != 0){
-		errno = 0;
-		M = malloc(n*n*sizeof(data_t));
-		if( !M){
-			warn("Couldn't allocate enough memory for verbose mode; Continuing without.");
-			FLAGS &= ~F_VERBOSE;
-		}
-=======
 	data_t *M = malloc(n*n*sizeof(data_t));
 	if( !M){
 		err( errno, "Could not allocate enough memory for the comparison matrix. Try using --join or --low-memory.");
->>>>>>> c8b3c7ff
 	}
 
 	// compute the distances
@@ -377,7 +365,6 @@
 	if( FLAGS & F_VERBOSE){
 		print_coverages( M, n);
 	}
-<<<<<<< HEAD
 
 	// create new bootstrapped distance matrices
 	if( BOOTSTRAP ){
@@ -387,10 +374,7 @@
 		}
 	}
 
-	free(D);
-=======
-	
->>>>>>> c8b3c7ff
+	
 	free(M);
 }
 
