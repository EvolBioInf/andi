/**
 * @file
 * @brief This file contains various distance methods.
 */
#include <stdlib.h>
#include <string.h>
#include <assert.h>
#include <math.h>
#include "esa.h"
#include "global.h"
#include "process.h"
#include "sequence.h"
#include "io.h"

#ifdef _OPENMP
#include <omp.h>
#endif

#include <RMQ_n_1_improved.hpp>




double shuprop( size_t x, double g, size_t l);

/**
 * @brief Calculates the minimum anchor length.
 *
 * Given some parameters calculate the minimum length for anchors according
 * to the distribution from Haubold et al. (2009).
 *
 * @param p - The propability with which an anchor is allowed to be random.
 * @param g - The the relative amount of GC in the subject.
 * @param l - The length of the subject.
 * @returns The minimum length of an anchor.
 */
size_t minAnchorLength( double p, double g, size_t l){
	size_t x = 1;
	
	double prop = 0.0;
	while( prop < 1 - p){
		prop = shuprop( x, g/2, l);
		x++;
	}
	
	return x;
}

/**
 * @brief Calculates the binomial coefficient of n and k.
 *
 * We used to use gsl_sf_lnchoose(xx,kk) for this functionality.
 * Afterall, why implement something that has already been done?
 * Well, the reason is simplicity: GSL is used for only this one
 * function and the input (n<=20) is not even considered big.
 * Hence its much easier to have our own implementation and ditch
 * the GSL depenency even if that means our code is a tiny bit
 * less optimized and slower.
 *
 * @param n - The n part of the binomial coefficient.
 * @param k - analog.
 * @returns (n choose k)
 */
size_t binomial_coefficient( size_t n, size_t k){
	if( n <= 0 || k > n){
		return 0;
	}
	
	if( k == 0 || k == n ){
		return 1;
	}
	
	if( k > n-k ){
		k = n-k;
	}
	
	size_t res = 1;

	for( size_t i= 1; i <= k; i++){
		res *= n - k + i;
		res /= i;
	}
	
	return res;
}

/**
 * @brief Given `x` this function calculates the propability of a shustring 
 * with a length less than `x`.
 *
 * Let X be the longest shortest unique substring (shustring) at any position. Then
 * this function computes P{X <= x} with respect to the given parameter set. See
 * Haubold et al. (2009).
 *
 * @param x - The maximum length of a shustring.
 * @param g - The the half of the relative amount of GC in the DNA.
 * @param l - The length of the subject.
 * @returns The propability of a certain shustring length.
 */
double shuprop( size_t x, double p, size_t l){
	double xx = (double)x;
	double ll = (double)l;
	size_t k;
	
	double s = 0.0;
	
	for(k=0; k<= x; k++){
		double kk = (double)k;
		double t = pow(p,kk) * pow(0.5 - p, xx - kk);
		
		s += pow(2,xx) * (t * pow(1-t,ll)) * (double)binomial_coefficient(x,k);
		if( s >= 1.0){
			s = 1.0;
			break;
		}
	}

	return s;
}

/**
 * @brief Divergence estimation using the anchor technique.
 *
 * The dist_anchor() function estimates the divergence between two
 * DNA sequences. The subject is given as an ESA, whereas the query
 * is a simple string. This function then looks for *anchors* -- long
 * substrings that exist in both sequences. Then it manually checks for
 * mutations between those anchors.
 * 
 * @return An estimate for the number of mutations within homologous regions.
 * @param C - The enhanced suffix array of the subject.
 * @param query - The actual query string.
 * @param query_length - The length of the query string. Needed for speed reasons.
 */
data_t dist_anchor( const esa_t *C, const char *query, size_t query_length, double gc){
	size_t snps = 0; // Total number of found SNPs
	size_t homo = 0; // Total number of homologous nucleotides.
	
	lcp_inter_t inter;
	
	size_t last_pos_Q = 0;
	size_t last_pos_S = 0;
	size_t last_length = 0;
	// This variable indicates that the last anchor was the right anchor of a pair.
	size_t last_was_right_anchor = 0;
	
	size_t this_pos_Q = 0;
	size_t this_pos_S;
	size_t this_length;
	
	size_t num_right_anchors = 0;
	
	size_t threshhold = minAnchorLength( 1-sqrt(1-RANDOM_ANCHOR_PROP), gc, C->len);
	if( FLAGS & F_EXTRA_VERBOSE){
		fprintf(stderr, "threshhold: %ld\n", threshhold);
	}

	data_t retval = {0.0,0.0};

	// Iterate over the complete query.
	while( this_pos_Q < query_length){
<<<<<<< HEAD
		inter = getNoRMQCachedLCPInterval( C, query + this_pos_Q, query_length - this_pos_Q);
=======
		inter = getCachedLCPInterval( C, query + this_pos_Q, query_length - this_pos_Q);
		
		if( inter.l <= 0) break;
>>>>>>> 50477984
		this_length = inter.l;
		
		if( inter.i == inter.j && this_length >= threshhold)
		{
			// We have reached a new anchor.
			this_pos_S = C->SA[ inter.i];
			
			// Check if this can be a right anchor to the last one.
			if( this_pos_Q - last_pos_Q == this_pos_S - last_pos_S ){
				num_right_anchors++;
			
				// Count the SNPs in between.
				size_t i;
				for( i= 0; i< this_pos_Q - last_pos_Q; i++){
					if( C->S[ last_pos_S + i] != query[ last_pos_Q + i] ){
						snps++;
					}
				}
				homo += this_pos_Q - last_pos_Q;
				last_was_right_anchor = 1;
			} else {
				if( last_was_right_anchor){
					// If the last was a right anchor, but with the current one, we 
					// cannot extend, then add its length.
					homo += last_length;
				}
				
				last_was_right_anchor = 0;
			}
			
			// Cache values for later
			last_pos_Q = this_pos_Q;
			last_pos_S = this_pos_S;
			last_length= this_length;
		}
		
		// Advance
		this_pos_Q += this_length + 1;
	}
	
	// Very special case: The sequences are identical
	if( last_length >= query_length ){
		retval.coverage = 1.0;
		return retval;
	}
	
	// We might miss a few nucleotides if the last anchor was also a right anchor.
	if( last_was_right_anchor ){
		homo += last_length;
	}
	
	// Nearly identical sequences
	if( homo == query_length){
		retval.distance = (double)snps/(double)homo;
		retval.coverage = 1.0;
		return retval;
	}
	
	if ( num_right_anchors <= 1 || snps <= 2 || homo <= 3){
		// Insignificant results. All abort the fail train.

		retval.distance = log(-1.0);
		return retval;
	}
	
	// Abort if we have more homologous nucleotides than just nucleotides. This might
	// happen with sequences of different lengths.
	if( homo >= (size_t) C->len ){
		retval.distance = log(-1.0);
		retval.coverage = 1.0;
		return retval;
	}
	
	retval.distance = (double)snps/(double)homo;
	retval.coverage = (double)homo/(double)query_length;
	return retval;
}

/**
 * @brief Computes the distance matrix.
 *
 * The distMatrix() populates the D matrix with computed distances. It allocates D and
 * filles it with useful values, but the caller has to free it!
 * @return The distance matrix
 * @param sequences An array of pointers to the sequences.
 * @param n The number of sequences.
 */
data_t *distMatrix( seq_t* sequences, size_t n){
	data_t *D = (data_t*) malloc( n * n * sizeof(data_t));

	if( !D){
		FAIL("Could not allocate enough memory for the comparison matrix. Try using --join or --low-memory.\n");
	}

	size_t i;

	#pragma omp parallel for num_threads( THREADS)
	for(i=0;i<n;i++){
		esa_t E;

		if( esa_init( &E, &(sequences[i])) != 0){
			continue;
		}

		// now compare every other sequence to i
		size_t j;
		for(j=0; j<n; j++){
			if( j == i) {
				D(i,j).distance = 0.0;
				D(i,j).coverage = 0.0;
				continue;
			}

			// TODO: Provide a nicer progress indicator.
			if( FLAGS & F_EXTRA_VERBOSE ){
				#pragma omp critical
				{
					fprintf( stderr, "comparing %lu and %lu\n", i, j);
				}
			}

			size_t ql = sequences[j].len;

			data_t datum = dist_anchor( &E, sequences[j].S, ql, sequences[i].gc);

			if( !(FLAGS & F_RAW)){
				datum.distance = -0.75 * log(1.0- (4.0 / 3.0) * datum.distance ); // jukes cantor
			}
			// fix negative zero
			if( datum.distance <= 0.0 ){
				datum.distance = 0.0;
			}
			D(i,j) = datum;
		}

		esa_free(&E);
	}

	return D;
}

/**
 * @brief Computes the distance matrix.
 *
 * The distMatrixLM() populates the D matrix with computed distances. It allocates D and
 * filles it with useful values, but the caller has to free it!
 * @return The distance matrix
 * @param sequences An array of pointers to the sequences.
 * @param n The number of sequences.
 */
data_t *distMatrixLM( seq_t* sequences, size_t n){
	data_t *D = (data_t*) malloc( n * n * sizeof(data_t));

	if( !D){
		FAIL("Could not allocate enough memory for the comparison matrix. Try using --join.");
	}

	size_t i;

	for(i=0;i<n;i++){
		esa_t E;

#ifdef _OPENMP
		omp_set_num_threads(THREADS);
#endif

		if( esa_init( &E, &(sequences[i])) != 0){
			continue;
		}

		// now compare every other sequence to i
		size_t j;
		#pragma omp parallel for num_threads( THREADS)
		for(j=0; j<n; j++){
			if( j == i) {
				D(i,j).distance = 0.0;
				D(i,j).coverage = 0.0;
				continue;
			}

			// TODO: Provide a nicer progress indicator.
			if( FLAGS & F_EXTRA_VERBOSE ){
				#pragma omp critical
				{
					fprintf( stderr, "comparing %lu and %lu\n", i, j);
				}
			}

			size_t ql = sequences[j].len;

			data_t datum = dist_anchor( &E, sequences[j].S, ql, sequences[i].gc);

			if( !(FLAGS & F_RAW)){
				datum.distance = -0.75 * log(1.0- (4.0 / 3.0) * datum.distance ); // jukes cantor
			}
			// fix negative zero
			if( datum.distance <= 0.0 ){
				datum.distance = 0.0;
			}
			D(i,j) = datum;
		}

		esa_free(&E);
	}

	return D;
}

/**
 * @brief Calculates and prints the distance matrix
 * @param sequences - An array of pointers to the sequences.
 * @param n - The number of sequences.
 */
void calcDistMatrix( seq_t* sequences, int n){
	int i;

	// initialise the sequences
	#pragma omp parallel for num_threads( THREADS)
	for( i=0;i<n;i++){
		if( sequences[i].S == NULL){
			FAIL("Missing sequence.");
		}
		
		seq_subject_init( &sequences[i]);
	}
	
	// Warn about non ACGT residues.
	if( FLAGS & F_NON_ACGT ){
		const char str[] = {
			"The input sequences contained characters other than acgtACGT. "
			"These were automatically stripped to ensure correct results.\n"
		};
		fprintf( stderr, "%s", str);
	}
	
	// compute the distances
	data_t *D = FLAGS & F_LOW_MEMORY ? distMatrixLM( sequences, n) : distMatrix( sequences, n);
	
	// print the results
	printDistMatrix( D, sequences, n);

	// print additional information.
	if( FLAGS & F_VERBOSE){
		printCovMatrix( D, n);
	}
	
	free(D);
}

<|MERGE_RESOLUTION|>--- conflicted
+++ resolved
@@ -159,13 +159,9 @@
 
 	// Iterate over the complete query.
 	while( this_pos_Q < query_length){
-<<<<<<< HEAD
 		inter = getNoRMQCachedLCPInterval( C, query + this_pos_Q, query_length - this_pos_Q);
-=======
-		inter = getCachedLCPInterval( C, query + this_pos_Q, query_length - this_pos_Q);
 		
 		if( inter.l <= 0) break;
->>>>>>> 50477984
 		this_length = inter.l;
 		
 		if( inter.i == inter.j && this_length >= threshhold)
